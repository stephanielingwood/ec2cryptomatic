--- conflicted
+++ resolved
@@ -101,15 +101,6 @@
 
 ![example](ec2cryptomatic.png)
 
-<<<<<<< HEAD
-## TODO
-
-Lot of work ahead ! :-)
-
-- ~~I'll work on a Serverless version of this script~~ (done)
-
-=======
->>>>>>> 17e4136b
 ## License
 
 This project is under GPL3 license